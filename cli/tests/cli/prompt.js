/* eslint-env mocha */

'use strict';

var _ = require('lodash');
var sinon = require('sinon');
var assert = require('assert');
var Promise = require('es6-promise').Promise;

var Prompt = require('../../lib/cli/prompt');

var MOCK_STAGES = function () {
  return [
    [
      {
        name: 'name',
        message: 'Full name',
        validate: function (input) {
          var error = 'Name too short';
          return input.length < 3 ? error : true;
        }
      }
    ],
    [
      {
        name: 'passphrase',
        type: 'password',
        message: 'Passphrase',
        validate: function (input) {
          var error = 'Password too short';
          return input.length < 8 ? error : true;
        }
      }
    ]
  ];
};

describe('Prompt', function () {
  var p;
  var promise;
<<<<<<< HEAD
  describe('constructor', function() {
    it('throws error if stages is not a function', function() {
      assert.throws(function() {
        p = new Prompt({
          stages: 'nope'
        });
      }, /stages must be a function/);
    });

    it('throws error if stages does not return array', function() {
      assert.throws(function() {
        p = new Prompt({
          stages: function() { return null; }
        });
      }, /stages must return array/);
    });

    it('sets default opts', function() {
      p = new Prompt({
        stages: function() { return []; }
      });
=======
  describe('constructor', function () {
    it('throws error if stages is not a function', function () {
      assert.throws(function () {
        p = new Prompt('nope');
      }, /stages must be a function/);
    });

    it('throws error if stages does not return array', function () {
      assert.throws(function () {
        p = new Prompt(function () { return null; });
      }, /stages must return array/);
    });

    it('sets default opts', function () {
      p = new Prompt(function () { return []; });
>>>>>>> 781d1fca
      assert.deepEqual(p.aggregate, {});
      assert.strictEqual(p._stageAttempts, 0);
      assert.strictEqual(p._stageFailed, false);
      assert.strictEqual(p._maxStageAttempts, 1);
    });
  });

<<<<<<< HEAD
  describe('prompt', function() {
    beforeEach(function() {
      p = new Prompt({
        stages: MOCK_STAGES
      });
=======
  describe('prompt', function () {
    beforeEach(function () {
      p = new Prompt(MOCK_STAGES);
>>>>>>> 781d1fca
      promise = Promise.resolve();
    });

    afterEach(function () {
      if (p._inquirer.prompt.restore) {
        p._inquirer.prompt.restore();
      }
    });

    describe('#start', function () {
      it('calls #ask with all stages', function () {
        sinon.stub(p, 'ask').returns(Promise.resolve());
        return p.start().then(function () {
          assert.strictEqual(p.ask.callCount, 1);

          var stage = p.ask.firstCall.args[1];
          promise = p.ask.firstCall.args[0];

          assert.ok(promise instanceof Promise, 'should provide a promise');
          assert.deepEqual(stage, ['0', '1'], 'called with all stages');
        });
      });
    });

    describe('#ask', function () {
      it('compiles a list of questions', function () {
        sinon.spy(p, '_questions');
        sinon.stub(p._inquirer, 'prompt').returns(Promise.resolve());
        return p.ask(promise, _.keys(p.stages)).then(function () {
          assert.strictEqual(p._questions.callCount, 1);
          sinon.assert.calledWith(p._questions, ['0', '1']);
          var returning = p._questions.firstCall.returnValue;
          assert.deepEqual(returning.length, 2);
        });
      });

      it('aggregates responses', function () {
        sinon.spy(p, '_aggregate');
        var answers = { name: 'John Smith' };
        sinon.stub(p._inquirer, 'prompt').returns(Promise.resolve(answers));
        return p.ask(promise, _.keys(p.stages)).then(function () {
          assert.strictEqual(p._aggregate.callCount, 1);
          sinon.assert.calledWith(p._aggregate, answers);
          assert.deepEqual(p.aggregate, answers);
        });
      });

      it('recurses if stageFailed is not false', function () {
        var answers = {
          first: {
            name: 'John Smith',
            number: 2
          },
          second: {
            name: 'Jim Smith'
          }
        };

        /**
         * First attempt fails, second passes
         */
        sinon.stub(p, '_questions')
          .returns([]);

        sinon.stub(p, '_hasFailed')
          .onFirstCall()
          .returns('1')
          .onSecondCall()
          .returns(false);

        sinon.stub(p._inquirer, 'prompt')
          .onFirstCall()
          .returns(Promise.resolve(answers.first))
          .onSecondCall()
          .returns(Promise.resolve(answers.second));

        return p.ask(promise, ['0', '1']).then(function () {
          assert.strictEqual(p._hasFailed.callCount, 2, '_hasFailed once');
          // Twice for questions, once for retry message
          assert.strictEqual(p._questions.callCount, 3, '_questions once');
          assert.strictEqual(p._stageAttempts, 0);
          assert.deepEqual(p.aggregate, {
            name: 'Jim Smith',
            number: 2
          });
        });
      });
    });

    describe('#failed', function () {
      it('returns message if max attempts not met', function () {
        var message = 'some message';
        var result = p.failed(1, message);
        assert.equal(result, message);
      });

      it('returns true if max attempts not met', function () {
        var message = 'some message';
        p._stageAttempts = p._maxStageAttempts;
        var result = p.failed(1, message);
        assert.strictEqual(result, true);
      });
    });

    describe('#_reset', function () {
      it('sets stageAttempts to 0 and stageFailed to false', function () {
        p._stageAttempts = 3;
        p._stageFailed = '1';
        p._reset();
        assert.strictEqual(p._stageFailed, false);
        assert.strictEqual(p._stageAttempts, 0);
      });
    });

    describe('#_hasFailed', function () {
      it('returns true if _stageFailed not false', function () {
        p._stageFailed = '1';

        var failed = p._hasFailed();
        assert.strictEqual(failed, true);
      });

      it('returns true if _stageFailed not false', function () {
        p._stageFailed = false;

        var failed = p._hasFailed();
        assert.strictEqual(failed, false);
      });
    });
  });
});<|MERGE_RESOLUTION|>--- conflicted
+++ resolved
@@ -38,29 +38,6 @@
 describe('Prompt', function () {
   var p;
   var promise;
-<<<<<<< HEAD
-  describe('constructor', function() {
-    it('throws error if stages is not a function', function() {
-      assert.throws(function() {
-        p = new Prompt({
-          stages: 'nope'
-        });
-      }, /stages must be a function/);
-    });
-
-    it('throws error if stages does not return array', function() {
-      assert.throws(function() {
-        p = new Prompt({
-          stages: function() { return null; }
-        });
-      }, /stages must return array/);
-    });
-
-    it('sets default opts', function() {
-      p = new Prompt({
-        stages: function() { return []; }
-      });
-=======
   describe('constructor', function () {
     it('throws error if stages is not a function', function () {
       assert.throws(function () {
@@ -70,13 +47,16 @@
 
     it('throws error if stages does not return array', function () {
       assert.throws(function () {
-        p = new Prompt(function () { return null; });
+        p = new Prompt({
+          stages: function () { return null; }
+        });
       }, /stages must return array/);
     });
 
     it('sets default opts', function () {
-      p = new Prompt(function () { return []; });
->>>>>>> 781d1fca
+      p = new Prompt({
+        stages: function () { return []; }
+      });
       assert.deepEqual(p.aggregate, {});
       assert.strictEqual(p._stageAttempts, 0);
       assert.strictEqual(p._stageFailed, false);
@@ -84,17 +64,11 @@
     });
   });
 
-<<<<<<< HEAD
-  describe('prompt', function() {
-    beforeEach(function() {
+  describe('prompt', function () {
+    beforeEach(function () {
       p = new Prompt({
         stages: MOCK_STAGES
       });
-=======
-  describe('prompt', function () {
-    beforeEach(function () {
-      p = new Prompt(MOCK_STAGES);
->>>>>>> 781d1fca
       promise = Promise.resolve();
     });
 
