# CHANGELOG

<<<<<<< HEAD
## v0.22.0

_Unreleased_

**Notable Changes**

- Publish release details to GitHub as proper releases.
=======
## v0.21.1

_2016-12-20_
>>>>>>> afd1db7d

**Security**

- Resolved information leak to daemon log file during machine login.

## v0.21.0

_2016-12-16_

**Notable Changes**

- Support Ubuntu 16.10 (Yakkety Yak) for deb packages.
- Secrets set on the command line are now always treated as strings. Previously,
  We would attempt to convert to ints or floats. Torus doesn't know if
  you want `-007` to be a string suffix for your spy identifiers, or the number
  `-7`; so no longer guess, and use the provided value.
  This change will affect newly set values, but not existing ones.

**Fixes**

- Ensure `keypairs generate` does not panic when used against an org that has
  existing keypairs.
- Teach `keypairs list` to display the real validity state of a key, not just
  always "YES".
- Under NPM/Node.js, run via a passthrough script that will select the right
  binary. This replaces the previous install time symlinking script, which
  was error prone and unusable with sudo installs in some cases.
- Skip over users without encryption keys when storing secrets, instead of
  erroring out, allowing other users to still access the secrets.
- Teach the `keypairs` `worklog` item how to handle users that have been
  removed from a keyring (or had their keys revoked), and then subsequently
  re-added: The old secret values still require rotation, but the user can be
  given access to the secrets once again.
- Allow non-admin users to run worklog list, by continuing passed unauthorized
  requests when looking at invites. Only admins can view invites.

## v0.20.0

_2016-12-13_

**Notable Changes**

- Update the style of selection lists for improved readability.
- Added hint output to core commands, prompting the user during signup if they
  wish to enable them.
- Confirm dialogues now show default value as uppercase
- Teach `worklog` how to identify and fix cases where users or machines
  haven't been included in a keyring for secrets access when they should be.

**Fixes**

- Resolved possible race condition in the progress notification code.
- Ensure the user is logged in when trying to create an org.

**Thanks**

- Jelmer Snoeck

## v0.19.0

_2016-12-08_

**Notable Changes**

- Add preferences for `core.disable_progress` and `core.disable_hints` to
  control levels of output in preparation for guided on-boarding.
- Support vim movement bindings for interactive inputs. This can be enabled
  with `torus prefs set core.vim true`.
- Support `**` in path expressions passed to commands.  `torus set
  /org/project/**/port 5000` is equivalent to `torus set
  /org/project/*/*/*/*/port`
- `torus ls` behaviour changed to follow system `ls` more closely, no longer
  supporting context or command flags (e.g. `--org, --project, etc`).
- `torus worklog list` now displays a friendly message if no actions need to be
  taken.
- `torus prefs list` now displays the default values for preferences if no
  override has been set by the user.
- Added directory styles to [get.torus.sh](https://get.torus.sh)
- Updated validation for `torus allow` and `torus deny` to catch when secret name is missing
- `torus ls` no longer filters out credentials with the same name based on specificity.

**Fixes**

- Ensure that `torus version` will always return, even if the upstream server
  is misconfigured.
- Fixed an issue where the wrong version of a credential would be used after a
  user was removed from an org.
- Fixed an issue where the wrong version of a credential would be displayed if
  more than two credentials of the same name existed inside the same keyring.

**Docs**

- Added documentation for `torus worklog resolve`

**Thanks**

- Ben Tranter

## v0.18.0

_2016-11-30_

**Notable Changes**

- Re-organization of commands and editing of help output.
- Include a systemd service unit with deb packaging, to run the torus daemon in
  a system wide machine mode. When the unit is running, users in the `torus`
  group can access it. To run the unit, both `TORUS_TOKEN_ID` and
  `TORUS_TOKEN_SECRET` must be set in `/etc/torus/token.environment`.
  See v0.17.0 for the matching rpm change.
- Teach `worklog` about missing user keypairs.
- Teach `worklog` about approving invites.
- Unhide `worklog resolve`, as it can now be used to generate missing keypairs
  for an org, or approve an invite.

**Fixes**

- Fixed "unauthorized" error which occurred while updating email and password at
  the same time.
- Improve message for `machines list` when no machines are found.
- When encrypting or signing, do not use revoked keypairs.
- `torus ls` now returns *all* secrets that match the given path, if a `*` was
  provided or the path contained an alternation it wouldn't have been returned.

## v0.17.0

_2016-11-15_

**Notable Changes**

- Introduced `--format, -f` to `torus view` for specifying the format of out the output (env, json, verbose).
- Updated the `--verbose, -v` option for `torus view` to be a shortcut to `--format verbose`.
- Include a systemd service unit with the rpm packaging, to run the torus daemon in a system wide machine mode. When the unit is running, users in the `torus` group can access it. To run the unit, both `TORUS_TOKEN_ID` and `TORUS_TOKEN_SECRE` must be set in `/etc/torus/token.environment`.
- Introduced `torus profile update` for changing the current users name, email, or password.
- Introduced `torus profile view` for displaying current identity, removing such information from `torus status`
- Began publishing deb, rpm, brew, and binary releases at [get.torus.sh](https://get.torus.sh) increasing the number of ways you can download and install `torus`.

## v0.16.0

_2016-11-09_

**Notable Changes**

- Introduced `--user, -u` and `--machine, -m` flags to `torus set`, `torus
  unset`, `torus view`, `torus run`, and `torus ls` for specifying machine or
  user identity
- Introduce `machines roles list` and `machines roles create` commands for
  viewing and creating machine roles.
- Machine teams no longer appear under `teams list` nor can you view machine
  teams through `teams members`.
- The `machines` command now appears under the `ORGANIZATIONS` category when
  listing commands with `torus help`.
- Introduce more release formats: npm, binary/zip, rpm/yum, & homebrew
- Provide more detailed error messages.

**Fixes**

- Listing teams no longer results in a panic when an unknown org is specified.
- `torus status` properly displays the identity segment for a machine in the credential path.
- Various typo fixes.

## v0.15.0

_2016-11-01_

**Notable Changes**

- Added Contributor Guide, CLA and Code of Conduct as a part of our open sourcing effort
- Introducing the ability to create, list, view, and destroy machines to support secret access in automated environments (e.g. continuous integration or production).

**Fixes**

- Errors encountered during an interactive prompt are no longer hidden, they are surfaced to the user.

## v0.14.0

**Notable Changes**

- License changed to BSD 3-Clause
- Repository open-sourced, updated README

## v0.13.0

_2016-10-26_

**Notable Changes**

- The alpha waitlist has been removed, any user can now signup for their free account. We've introduced the `torus verify` command allowing users to verify their email addresses if they interrupt the signup flow
- Introduced the `torus ls` command for navigating through all of the organizations, projects, services, environments, and the secrets you have access too.
- Improved error messages across the product, including input validation.

**Fixes**

- Fix to `torus keypairs generate` when used with `--all`
- Fixed invite approval for orgs with secrets set using an or operation (e.g. `ag set -e production -e development secret mysupersecret`).
- Fix to prevent display of credentials which had been unset.

## v0.12.0

_2016-10-18_

**Notable Changes**

- Introduce new `orgs remove <username>` command, to remove a user from an
  org, including their team memberships and secret access.
- Introduce keyring versioning. After a user has been removed from a keyring,
  we increment the keyring version, creating a logical access boundary. New
  secrets are added to the new keyring version, and old secrets can be
  called out as needing to be rotated.
- Introduce the `worklog` command. `worklog` discovers and tracks important
  tasks to do within `torus`. The first type of item it tracks are secrets
  that should be rotated due to users being removed from an organization.

**Fixes**

- Assorted fixes for help text.
- Fixed a bug with `orgs invite send` which prevented a user from being invited
  if any teams were specified.
- `teams remove` no longer panics if a bad team name is supplied.
- `policies detach` no longer panics if too few arguments are supplied.
- Adding an admin or owner to a team with a deny no longer removes their access.

## v0.11.0

_Published: 2016-10-12_

**Breaking**

- The credential schema revision has changed to make unset credentials
  easier to identify. This change is backwards incompatible; `torus` clients
  before `v0.11.0` will error when trying to read credentials set or unset by
  `v0.11.0`+ clients.
- An API change to the server breaks compatability with `torus` clients with
  versions at or above `v0.10.0` and before this version (`v0.11.0`).

**Fixes**

- Grammar fixes in command output.
- The username displayed in `invites list` now has its own column.
- Fix a panic in `keypairs generate` when the supplied org is not found.

**Notable Changes**

- Defaults for the `instance` value have been cleaned up. During `set` and
  `unset`, `instance` defaults to `*` (all instances of a service run by an
  identity). During `view`, `run`, and `status`, it defaults to `1`.
- `torus` now ships with the final production root signing key.

## v0.10.1

_Published: 2016-09-29_

**Fixes**

- Credential names are case insensitive, normalized to lower case. Teach the
  cli to do this before sending credentials to the server.

## v0.10.0

_Published: 2016-09-28_

**Deprecation**:

- All previous versions of `ag` are deprecated and support will cease as of
  October 24th 2016. Please switch to using `torus` by that date.

**Breaking**

- The command line utility has been renamed to `torus` from `ag`.
- All `.arigatorc` and `.arigato.json` files will need to be renamed to
  `.torusrc` and `.torus.json`.
- The arigato root directory has been renamed to `~/.torus` from `~/.arigato`

**Upgrade Instructions**

- If you already have `ag` installed, stop the daemon using `ag daemon stop`
- Uninstall the `ag` using `npm uninstall -g ag`
- Install the new version using `npm install -g torus-cli`
- Rename `.arigato.json` and `.arigatorc` to `.torus.json` and `.torusrc`
  respectively

**Notable Changes**

- All environment variables are now prefixed with `TORUS_` instead of `AG_`
- `torus link` will now generate a `.torus.json` file instead of `.arigato.json`
- `torus prefs` will now read and write to a global `.torusrc` file

**Fixes**

- A secret can no longer be set for a non-existent service, environment, or
  user.

## v0.9.0

_Published: 2016-09-20_

**Notable Changes**

- Command added for viewing policy statements: `ag policies view`

**Fixes**

- Corrected the help message for `ag invites approve`

## v0.8.0

_Published: 2016-09-13_

**Notable Changes**

- The conversion to Go is complete.
- Required external files are now bundled into the Go binary.

## v0.7.0

_Published: 2016-09-08_

**Notable Changes**

- Five commands converted from Node.js to Go (run, view, invites accept, teams create, teams remove`).

**Performance Improvements**

- Significant performance improvements to the run and view commands (60% reduction in execution time).

**Fixes**

- Fixed an issue introduced in v0.6.0 that prevented alpha users from accepting invitations.


## v0.6.1

_Published: 2016-09-08_

**Fixes**

- ag org invites approve, approved the first invite in the list instead of the invite for the supplied email.


## v0.6.0

_Published: 2016-09-07_

**Notable Changes**

- Support for specifying org, project, user, and instance flags using AG_ORG, AG_PROJECT, AG_USER, and AG_INSTANCE environment variables.
- Improved output for listing subcommand help (e.g. ag help orgs)
- UI improvements for all list commands converted to Go
- All prompts now provide inline feedback on input validity
- When creating a service, environment, or project you can now create a parent object in one flow (e.g. while creating a new service you can also create a new org and project).
- Significant performance improvement for all commands converted from Node to Go.

We've converted 29 of 41 total commands from Node.js to Go since our last release (v0.5.0). The 12 remaining commands are listed below.

- ag view
- ag run
- ag allow
- ag deny
- ag invites accept
- ag policies detach
- ag set
- ag teams add
- ag teams create
- ag teams remove
- ag unset
- ag verify


## v0.5.0

_Published: 2016-08-29_

This release marks the first stage of our conversion to go. As such, many changes are structural, and not visible (but they're all still great!)

**Breaking Changes**

- Subcommand structure has changed:
 - Subcommands were previously delimited with a colon (ie `ag envs:create`). They are now delimited with a space (ie `ag envs create`).
 - Top-level commands containing subcommands are now `list` subcommands of the top-level command. For example, the old `ag orgs` is now `ag orgs list`.
 - For more details of the new command structure, please see `ag help` to view all top level commands, `ag <command> --help` to view the subcommands within a top-level command, and `ag <command> <subcommand> --help` to see the help for an individual subcommand.

**Notable Changes**

- `ag run` reads `environment` and `service` from environment variables (`AG_ENVIRONMENT` and `AG_SERVICE`).
- New command: `ag daemon` can display the session daemon's status, and start or stop it.
- `ag login` provides validation feedback while entering email and password.

**Performance Improvements**

- Help output is noticeably faster.
- Server-side performance improvements will speed up most commands.


## v0.4.0

_Published: 2016-08-22_

**Breaking**

- Generating policies via. allow/deny will require  >= v0.4.0.

**Notable**

- Added feedback messages when generating a keypair or encrypting a secret.
- Added the ability to view members of a team and to remove them using ag teams:members and ag teams:remove.

**Fixes**

- If the CLI cancels mid-operation the daemon now cancels its on-going crypto operations.
- The CLI no longer checks the file permissions of the .arigato.json file


## v0.3.0

_Published: 2016-08-17_

**Notable Changes**

- `ag run` now accepts an email and password variables (e.g. AG_EMAIL=my@email.com AG_PASSWORD=my_password). This allows you to automate the login process!
- Listing services via. `ag services` or `ag environments` now takes your context into consideration. To list all projects or environments just use -a, --all.

**Fixes**

- The daemon is now compiled using go 1.7 fixing crashes on MacOS X Sierra.
- `ag run` did not start the process or pass parameters to the child properly, this has been fixed.<|MERGE_RESOLUTION|>--- conflicted
+++ resolved
@@ -1,6 +1,5 @@
 # CHANGELOG
 
-<<<<<<< HEAD
 ## v0.22.0
 
 _Unreleased_
@@ -8,11 +7,10 @@
 **Notable Changes**
 
 - Publish release details to GitHub as proper releases.
-=======
+
 ## v0.21.1
 
 _2016-12-20_
->>>>>>> afd1db7d
 
 **Security**
 
